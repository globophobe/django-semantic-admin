from django import forms
from django.contrib.contenttypes.models import ContentType
from django.utils.functional import cached_property
from django_react_streamfield.blocks import (
    BooleanBlock,
    ChoiceBlock,
    ChooserBlock,
    FieldBlock,
)

from semantic_admin.widgets import SemanticAutocompleteChooser, SemanticCheckboxInput


class SemanticMediaMixin:
    @property
    def media(self):
        return forms.Media(js=["semantic_admin/semanticWidgets.js"])


class SemanticAutocompleteBlock(SemanticMediaMixin, ChooserBlock):
    def __init__(self, target_model, admin="admin", **kwargs):
        super().__init__(**kwargs)
        self.admin = admin
        self._target_model = target_model

    @cached_property
    def target_model(self):
        target = self._target_model
        if isinstance(target, str):
            app_label, model = target.split(".")
            ctype = ContentType.objects.get(app_label=app_label, model=model.lower())
            target = ctype.model_class()
        return target

    @cached_property
    def widget(self):
        class AdminAutocomplete:
            def __init__(self, admin_site, model):
                self.name = admin_site
                self.model = model

        admin_autocomplete = AdminAutocomplete(self.admin, self.target_model)
        chooser = SemanticAutocompleteChooser(admin_autocomplete, admin_autocomplete)
        return chooser

    def value_from_form(self, value):
        if value == "":
            return None
<<<<<<< HEAD
        return value
=======
        return super().value_from_form(value)
>>>>>>> f4ab6236

    def render_form(self, *args, **kwargs):
        string = super().render_form(*args, **kwargs)
        return string + "<script>semanticChooser();</script>"


class SemanticChoiceBlock(SemanticMediaMixin, ChoiceBlock):
    def render_form(self, *args, **kwargs):
        string = super().render_form(*args, **kwargs)
        return string + "<script>semanticDropdown();</script>"


class SemanticBooleanBlock(SemanticMediaMixin, FieldBlock):
    def __init__(self, help_text=None, **kwargs):
        # NOTE: As with forms.BooleanField, the default of required=True means that the
        # checkbox must be ticked to pass validation (i.e. it's equivalent to an "I
        # agree to the terms and conditions" box). To get the conventional yes/no
        # behaviour, you must explicitly pass required=False.
        self.field = forms.BooleanField(
            required=kwargs["required"],
            help_text=help_text,
            widget=SemanticCheckboxInput(),
        )
        super().__init__(**kwargs)

    def render_form(self, *args, **kwargs):
        string = super().render_form(*args, **kwargs)
        return string + "<script>semanticCheckbox();</script>"

    def deconstruct(self):
        # As the sole purpose of this is to override the visual appearance, deconstruct
        # as BooleanBlock.
        name = BooleanBlock.__name__
        path = f"django_react_streamfield.blocks.{name}"
        return (path, self._constructor_args[0], self._constructor_args[1])<|MERGE_RESOLUTION|>--- conflicted
+++ resolved
@@ -46,11 +46,7 @@
     def value_from_form(self, value):
         if value == "":
             return None
-<<<<<<< HEAD
-        return value
-=======
         return super().value_from_form(value)
->>>>>>> f4ab6236
 
     def render_form(self, *args, **kwargs):
         string = super().render_form(*args, **kwargs)
